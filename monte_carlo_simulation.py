--- conflicted
+++ resolved
@@ -2,35 +2,23 @@
 
 import numpy as np
 from shapely.geometry import Point
+from enum import IntEnum
 
 from bandstructure.caustic_bandstructure import Bandstructure
 from geo.caustic_frame import Edge
-<<<<<<< HEAD
-from shapely.geometry import Point
-
-
-class Simulation:
-    def __init__(self, frame, k, phi, B, n_inject, p_scatter=1, p_ohmic_absorb=1):
-        self.frame = frame  # private variable?
-        self.bandstructure = Bandstructure(k, phi, B)
-        self.B = B
-        self.phi = phi
-        self.n_inject = n_inject  # move to run simulation
-        self.p_scatter = p_scatter
-        self.p_ohmic_absorb = p_ohmic_absorb
-
-        self.set_seed(time.time())
-
-        self.calculate_injection_probs()
-
-    def set_seed(self, seed):
-        np.random.seed(int(seed))
-        self.rng_seed = seed
-
-    def calculate_injection_probs(self):
-        for edge in self.frame.edges:
-            in_prob, cum_prob = self.bandstructure.calculate_injection_prob(
-=======
+
+
+class TrajectoryState(IntEnum):
+    INJECTING = 0
+    ACTIVE = 1
+    COLLISION = 2
+    SCATTER = 3
+    REFLECT = 4
+    ABSORBED = 5
+    CCOLLISION = 6
+    CSCATTER = 7
+    CREFLECT = 8
+    CABSORBED = 9
 
 
 class Simulation:
@@ -44,7 +32,6 @@
         # Calculate injection probabilities for each edge.
         for edge in self._frame.edges:
             in_prob, cum_prob = self._bandstructure.calculate_injection_prob(
->>>>>>> b3691978
                 edge.normal_angle)
             edge.set_in_prob(in_prob, cum_prob)
 
@@ -53,20 +40,22 @@
 
         for _ in range(n_inject):
             trajectory = []
-
+            state = TrajectoryState.INJECTING
             (x, y), injecting_edge = self._frame.get_inject_position(1)
             n_f = injecting_edge.get_injection_index()
 
-            step_params = [(n_f, x, y)]
+            step_params = [(n_f, x, y, state)]
             trajectory.append(step_params[0])
 
-            active_trajectory = True
-            while active_trajectory:
+            while state != TrajectoryState.ABSORBED:
                 n_f = step_params[-1][0]
                 x = step_params[-1][1]
                 y = step_params[-1][2]
-                step_params, active_trajectory = self._step_position(n_f, x, y, debug)
+                step_params = self._step_position(
+                    n_f, x, y, debug)
+
                 trajectory.extend(step_params)
+                state = step_params[-1][-1]
 
             trajectories.append(trajectory)
 
@@ -74,7 +63,6 @@
 
     def _step_position(self, n_f, x, y, debug=False):
         step_params = []
-        active_trajectory = True
         if debug and not self._frame.body.intersects(Point(x, y)):
             print('Previous step stepped out of bounds')
             print(n_f, x, y)
@@ -83,12 +71,14 @@
         n_f_new, x_new, y_new = self._update_position(n_f, x, y)
 
         step_coords = ([(x, y), (x_new, y_new)])
+
+        # TODO: get_storted_inter should return interpolated n_f of collision point
         intersections = self._get_sorted_intersections(step_coords)
 
         # TODO: This big ole block is convoluted and has lots of repetition.
         #       Consider refactoring, or at least naming things more clearly.
         if len(intersections) == 0:
-            step_params.append((n_f_new, x_new, y_new))
+            step_params.append((n_f_new, x_new, y_new, TrajectoryState.ACTIVE))
 
         elif len(intersections) == 1 or intersections[0][3] != intersections[1][3]:
             # Single edge intersection
@@ -96,46 +86,60 @@
             if edge.layer == 0:
                 # Device edge
                 edge.num_collisions += 1
+                step_params.append(
+                    (n_f, x_int, y_int, TrajectoryState.COLLISION))
                 if np.random.rand() < self._p_scatter:
                     n_f_new = self._scatter(edge)
-                    step_params.append((n_f_new, x_int, y_int))
+                    step_params.append(
+                        (n_f_new, x_int, y_int, TrajectoryState.SCATTER))
                 else:
                     # Replace with specular reflection
                     n_f_new = self._scatter(edge)
-                    step_params.append((n_f_new, x_int, y_int))
+                    step_params.append(
+                        (n_f_new, x_int, y_int, TrajectoryState.REFLECT))
             elif edge.layer == 2:
                 # Grounded ohmic
                 if np.random.rand() < self._p_ohmic_absorb:
                     # Absorbed
                     edge.num_collisions += 1
-                    step_params.append((n_f_new, x_int, y_int))
-                    active_trajectory = False
-                else:
-                    if np.random.rand() < self._p_scatter:
-                        n_f_new = self._scatter(edge)
-                        step_params.append((n_f_new, x_int, y_int))
-                    else:
-                        # Replace with specular reflection
-                        n_f_new = self._scatter(edge)
-                        step_params.append((n_f_new, x_int, y_int))
+                    step_params.append(
+                        (n_f_new, x_int, y_int, TrajectoryState.ABSORBED))
+                else:
+                    step_params.append(
+                        (n_f, x_int, y_int, TrajectoryState.COLLISION))
+                    if np.random.rand() < self._p_scatter:
+                        n_f_new = self._scatter(edge)
+                        step_params.append(
+                            (n_f_new, x_int, y_int, TrajectoryState.SCATTER))
+                    else:
+                        # Replace with specular reflection
+                        n_f_new = self._scatter(edge)
+                        step_params.append(
+                            (n_f_new, x_int, y_int, TrajectoryState.REFLECT))
             else:
                 # Generic ohmic
                 if np.random.rand() < self._p_ohmic_absorb:
                     # Absorb and reemit
                     edge.num_collisions += 1
-                    step_params.append((n_f_new, x_int, y_int))
+                    step_params.append(
+                        (n_f_new, x_int, y_int, TrajectoryState.ABSORBED))
                     (x_new, y_new), reinjecting_edge = self._frame.get_inject_position(
                         edge.layer)
                     n_f_new = reinjecting_edge.get_injection_index()
-                    step_params.append((n_f_new, x_new, y_new))
-                else:
-                    if np.random.rand() < self._p_scatter:
-                        n_f_new = self._scatter(edge)
-                        step_params.append((n_f_new, x_int, y_int))
-                    else:
-                        # Replace with specular reflection
-                        n_f_new = self._scatter(edge)
-                        step_params.append((n_f_new, x_int, y_int))
+                    step_params.append(
+                        (n_f_new, x_new, y_new, TrajectoryState.INJECTING))
+                else:
+                    step_params.append(
+                        (n_f, x_int, y_int, TrajectoryState.COLLISION))
+                    if np.random.rand() < self._p_scatter:
+                        n_f_new = self._scatter(edge)
+                        step_params.append(
+                            (n_f_new, x_int, y_int, TrajectoryState.SCATTER))
+                    else:
+                        # Replace with specular reflection
+                        n_f_new = self._scatter(edge)
+                        step_params.append(
+                            (n_f_new, x_int, y_int, TrajectoryState.REFLECT))
         else:
             # Corner intersection
             edge_0, x_new, y_new, _ = intersections[0]
@@ -149,45 +153,60 @@
             if layer == 0:
                 # Device edge
                 edge_for_count.num_collisions += 1
+                step_params.append(
+                    (n_f, x_int, y_int, TrajectoryState.CCOLLISION))
                 if np.random.rand() < self._p_scatter:
                     n_f_new = self._corner_scatter(edge_0, edge_1)
-                    step_params.append((n_f_new, x_int, y_int))
+                    step_params.append(
+                        (n_f_new, x_int, y_int, TrajectoryState.CSCATTER))
                 else:
                     # Replace with specular reflection
                     n_f_new = self._corner_scatter(edge_0, edge_1)
-                    step_params.append((n_f_new, x_int, y_int))
+                    step_params.append(
+                        (n_f_new, x_int, y_int, TrajectoryState.CREFLECT))
             elif layer == 2:
                 # Grounded ohmic
                 if np.random.rand() < self._p_ohmic_absorb:
                     edge_for_count.num_collisions += 1
-                    step_params.append((n_f_new, x_int, y_int))
-                    active_trajectory = False
-                else:
-                    if np.random.rand() < self._p_scatter:
-                        n_f_new = self._corner_scatter(edge_0, edge_1)
-                        step_params.append((n_f_new, x_int, y_int))
-                    else:
-                        # Replace with specular reflection
-                        n_f_new = self._corner_scatter(edge_0, edge_1)
-                        step_params.append((n_f_new, x_int, y_int))
+                    step_params.append(
+                        (n_f_new, x_int, y_int, TrajectoryState.ABSORBED))
+                else:
+                    step_params.append(
+                        (n_f, x_int, y_int, TrajectoryState.CCOLLISION))
+                    if np.random.rand() < self._p_scatter:
+                        n_f_new = self._corner_scatter(edge_0, edge_1)
+                        step_params.append(
+                            (n_f_new, x_int, y_int, TrajectoryState.CSCATTER))
+                    else:
+                        # Replace with specular reflection
+                        n_f_new = self._corner_scatter(edge_0, edge_1)
+                        step_params.append(
+                            (n_f_new, x_int, y_int, TrajectoryState.CREFLECT))
             else:
                 # Generic ohmic
                 if np.random.rand() < self._p_ohmic_absorb:
                     # Absorb and reemit
                     edge_for_count.num_collisions += 1
-                    step_params.append((n_f_new, x_int, y_int))
-                    (x_new, y_new), reinjecting_edge = self._frame.get_inject_position(layer)
+                    step_params.append(
+                        (n_f_new, x_int, y_int, TrajectoryState.CABSORBED))
+                    (x_new, y_new), reinjecting_edge = self._frame.get_inject_position(
+                        layer)
                     n_f_new = reinjecting_edge.get_injection_index()
-                    step_params.append((n_f_new, x_new, y_new))
-                else:
-                    if np.random.rand() < self._p_scatter:
-                        n_f_new = self._corner_scatter(edge_0, edge_1)
-                        step_params.append((n_f_new, x_int, y_int))
-                    else:
-                        # Replace with specular reflection
-                        n_f_new = self._corner_scatter(edge_0, edge_1)
-                        step_params.append((n_f_new, x_int, y_int))
-        return step_params, active_trajectory
+                    step_params.append(
+                        (n_f_new, x_new, y_new, TrajectoryState.INJECTING))
+                else:
+                    step_params.append(
+                        (n_f, x_int, y_int, TrajectoryState.CCOLLISION))
+                    if np.random.rand() < self._p_scatter:
+                        n_f_new = self._corner_scatter(edge_0, edge_1)
+                        step_params.append(
+                            (n_f_new, x_int, y_int, TrajectoryState.CSCATTER))
+                    else:
+                        # Replace with specular reflection
+                        n_f_new = self._corner_scatter(edge_0, edge_1)
+                        step_params.append(
+                            (n_f_new, x_int, y_int, TrajectoryState.CREFLECT))
+        return step_params
 
     def _update_position(self, n_f_in, x_in, y_in):
         [x_out, y_out] = [x_in, y_in] + n_f_in[1] * \
@@ -242,15 +261,9 @@
 
         intersections = []
 
-<<<<<<< HEAD
-        ts = (x02*self.frame.y23 - y02*self.frame.x23) / \
-            (x01*self.frame.y23 - y01*self.frame.x23)
-        us = -(x01*y02 - y01*x02) / (x01*self.frame.y23 - y01*self.frame.x23)
-=======
         ts = (x02*self._frame.y23 - y02*self._frame.x23) / \
              (x01*self._frame.y23 - y01*self._frame.x23)
         us = -(x01*y02 - y01*x02) / (x01*self._frame.y23 - y01*self._frame.x23)
->>>>>>> b3691978
 
         for i, (t, u) in enumerate(zip(ts, us)):
             if 0 <= t and t <= 1 and 0 <= u and u <= 1:
